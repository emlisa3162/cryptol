Loading module Cryptol
Loading module Cryptol
Loading module Main
[warning] at ./issue214.cry:2:1--2:49:
  Defaulting type parameter 'bits'
             of finite enumeration
             at ./issue214.cry:2:14--2:26
<<<<<<< HEAD
  to max 2 (width (2 * a`209 - 2))
=======
  to max 2 (width (2 * a`190 - 2))
>>>>>>> c2e0cc58
[warning] at ./issue214.cry:2:1--2:49:
  Defaulting type parameter 'bits'
             of finite enumeration
             at ./issue214.cry:2:36--2:48
<<<<<<< HEAD
  to max 2 (width (2 * a`209 - 1))
=======
  to max 2 (width (2 * a`190 - 1))
>>>>>>> c2e0cc58
<|MERGE_RESOLUTION|>--- conflicted
+++ resolved
@@ -5,17 +5,9 @@
   Defaulting type parameter 'bits'
              of finite enumeration
              at ./issue214.cry:2:14--2:26
-<<<<<<< HEAD
-  to max 2 (width (2 * a`209 - 2))
-=======
-  to max 2 (width (2 * a`190 - 2))
->>>>>>> c2e0cc58
+  to max 2 (width (2 * a`203 - 2))
 [warning] at ./issue214.cry:2:1--2:49:
   Defaulting type parameter 'bits'
              of finite enumeration
              at ./issue214.cry:2:36--2:48
-<<<<<<< HEAD
-  to max 2 (width (2 * a`209 - 1))
-=======
-  to max 2 (width (2 * a`190 - 1))
->>>>>>> c2e0cc58
+  to max 2 (width (2 * a`203 - 1))