--- conflicted
+++ resolved
@@ -4,11 +4,7 @@
 
 [error] at ./issue290v2.cry:2:1--2:19:
   Unsolved constraint:
-<<<<<<< HEAD
-    a`209 == 1
-=======
-    a`190 == 1
->>>>>>> c2e0cc58
+    a`203 == 1
       arising from
       checking a pattern: type of 1st argument of Main::minMax
       at ./issue290v2.cry:2:8--2:11