--- conflicted
+++ resolved
@@ -21,11 +21,7 @@
 from . import scryptol
 
 
-<<<<<<< HEAD
-__all__ = ['cryptoltypes', 'solver', 'scryptol']
-=======
-__all__ = ['bitvector', 'commands', 'connections', 'cryptoltypes', 'solver']
->>>>>>> 0edcbfcb
+__all__ = ['bitvector', 'commands', 'connections', 'cryptoltypes', 'solver', 'scryptol']
 
 
 def fail_with(x : Exception) -> NoReturn:
