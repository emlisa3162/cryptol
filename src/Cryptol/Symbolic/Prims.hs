--- conflicted
+++ resolved
@@ -11,11 +11,6 @@
 {-# LANGUAGE FlexibleContexts #-}
 module Cryptol.Symbolic.Prims where
 
-<<<<<<< HEAD
-import Control.Applicative
-=======
-import Data.Bits
->>>>>>> 69c9465c
 import Data.List (genericDrop, genericReplicate, genericSplitAt, genericTake, sortBy, transpose)
 import Data.Ord (comparing)
 
