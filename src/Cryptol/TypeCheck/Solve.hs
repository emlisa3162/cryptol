--- conflicted
+++ resolved
@@ -21,6 +21,7 @@
 
 import           Cryptol.Parser.AST(LQName, thing)
 import           Cryptol.Parser.Position (emptyRange)
+import           Cryptol.TypeCheck.PP(pp)
 import           Cryptol.TypeCheck.AST
 import           Cryptol.TypeCheck.Monad
 import           Cryptol.TypeCheck.Subst
@@ -81,30 +82,13 @@
 
 --------------------------------------------------------------------------------
 
-<<<<<<< HEAD
-=======
-normalizeGoals :: [Goal] -> [Goal]
-normalizeGoals  = map normalize
-  where
-  normalize g = fromMaybe g $
-    do (uvar,ty) <- tryRewritePropAsSubst (goal g)
-       return g { goal = TVar uvar =#= simpType ty }
-
--- XXX at the moment, we try to solve class constraints before solving fin
--- constraints, as they could yield fin constraints.  At some point, it would
--- probably be good to try solving all of these in one big loop.
->>>>>>> c10a92be
 simplifyAllConstraints :: InferM ()
 simplifyAllConstraints =
   do mapM_  tryHasGoal =<< getHasGoals
      gs <- getGoals
      cfg <- getSolverConfig
-<<<<<<< HEAD
      (mb,su) <- io (Num.withSolver cfg (`simpGoals'` gs))
      extendSubst su
-=======
-     mb <- io (Num.withSolver cfg (`simpGoals` normalizeGoals gs))
->>>>>>> c10a92be
      case mb of
        Right gs1  -> addGoals gs1
        Left badGs -> mapM_ (recordError . UnsolvedGoal True) badGs
@@ -114,11 +98,7 @@
 proveImplication lnam as ps gs =
   do evars <- varsWithAsmps
      cfg <- getSolverConfig
-<<<<<<< HEAD
      (mbErr,su) <- io (proveImplicationIO cfg lnam evars as ps gs)
-=======
-     mbErr <- io (proveImplicationIO cfg lnam evars as ps (normalizeGoals gs))
->>>>>>> c10a92be
      case mbErr of
        Right ws -> mapM_ recordWarning ws
        Left err -> recordError err
@@ -200,6 +180,8 @@
 numericRight g  = case Num.exportProp (goal g) of
                     Just p  -> Right (g, p)
                     Nothing -> Left g
+
+
 
 
 {- Constraints and satisfiability:
@@ -259,7 +241,7 @@
                 Left err -> return (Left err, su)
                 Right impSu ->
                   let (unchanged,changed) =
-                                      partitionEithers (map (applyImp su) gs3)
+                                    partitionEithers (map (applyImp impSu) gs3)
                       new = wellFormed changed
                   in go (impSu @@ su) unchanged (new ++ changed)
 
@@ -333,7 +315,12 @@
 
 computeImprovements :: Num.Solver -> [Goal] -> IO (Either [Goal] Subst)
 computeImprovements s gs
-  | (x,t) : _ <- mapMaybe improveByDefn gs = return (Right (singleSubst x t))
+  -- Find things of the form: `x = t`.  We might do some rewriting to put
+  -- it in this form, if needed.
+  | (x,t) : _ <- mapMaybe (tryRewritePropAsSubst . goal) gs =
+    do let su = singleSubst x t
+       debugLog s ("Improve by definition: " ++ show (pp su))
+       return (Right su)
   | otherwise =
   debugBlock s "Computing improvements" $
   do let nums = [ g | Right g <- map numericRight gs ]
@@ -355,23 +342,6 @@
 
 
 
-{- | If we see an equation: `?x = e`, and:
-      * ?x is a unification variable
-      * `e` is "zonked" (substitution is fully applied)
-      * ?x does not appear in `e`.
-    then, we can improve `?x` to `e`.
--}
-improveByDefn :: Goal -> Maybe (TVar, Type)
-improveByDefn g =
-  do res <- pIsEq (goal g)
-     case res of
-       (TVar x, t) -> tryToBind x t
-       (t, TVar x) -> tryToBind x t
-       _           -> Nothing
-  where
-  tryToBind x t =
-    do guard (isFreeTV x && not (x `Set.member` fvs t))
-       return (x,t)
 
 
 -- | Import an improving substitutin (i.e., a bunch of equations)
