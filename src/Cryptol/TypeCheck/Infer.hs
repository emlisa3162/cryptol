-- |
-- Module      :  $Header$
-- Copyright   :  (c) 2013-2015 Galois, Inc.
-- License     :  BSD3
-- Maintainer  :  cryptol@galois.com
-- Stability   :  provisional
-- Portability :  portable
--
-- Assumes that the `NoPat` pass has been run.

{-# LANGUAGE CPP #-}
{-# LANGUAGE RecordWildCards #-}
{-# LANGUAGE PatternGuards #-}
{-# LANGUAGE ViewPatterns #-}
#if __GLASGOW_HASKELL__ >= 706
{-# LANGUAGE RecursiveDo #-}
#else
{-# LANGUAGE DoRec, RecursiveDo #-}
#endif
{-# LANGUAGE Safe #-}
module Cryptol.TypeCheck.Infer where

import           Cryptol.Prims.Syntax(ECon(..))
import           Cryptol.Prims.Types(typeOf)
import           Cryptol.Parser.Position
import qualified Cryptol.Parser.AST as P
import qualified Cryptol.Parser.Names as P
import           Cryptol.TypeCheck.AST
import           Cryptol.TypeCheck.Monad
import           Cryptol.TypeCheck.Solve
import           Cryptol.TypeCheck.Kind(checkType,checkSchema,checkTySyn,
                                          checkNewtype)
import           Cryptol.TypeCheck.Instantiate
import           Cryptol.TypeCheck.Depends
import           Cryptol.TypeCheck.Subst (listSubst,apSubst,fvs,(@@))
import           Cryptol.TypeCheck.Solver.FinOrd(noFacts,OrdFacts)
import           Cryptol.TypeCheck.Solver.Eval(simpType,assumedOrderModel)
import           Cryptol.TypeCheck.Solver.InfNat(genLog)
import           Cryptol.Utils.Panic(panic)
import           Cryptol.Utils.PP

import qualified Data.Map as Map
import           Data.Map (Map)
import qualified Data.Set as Set
import           Data.Either(partitionEithers)
import           Data.Maybe(mapMaybe,isJust)
import           Data.List(partition,find)
import           Data.Graph(SCC(..))
import           Data.Traversable(forM)
import           Control.Monad(when,zipWithM)

-- import Cryptol.Utils.Debug

inferModule :: P.Module -> InferM Module
inferModule m =
  inferDs (P.mDecls m) $ \ds1 ->
    do simplifyAllConstraints
       ts <- getTSyns
       nts <- getNewtypes
       return Module { mName    = thing (P.mName m)
                     , mExports = P.modExports m
                     , mImports = map thing (P.mImports m)
                     , mTySyns  = Map.mapMaybe onlyLocal ts
                     , mNewtypes = Map.mapMaybe onlyLocal nts
                     , mDecls   = ds1
                     }
  where
  onlyLocal (IsLocal, x)    = Just x
  onlyLocal (IsExternal, _) = Nothing

desugarLiteral :: Bool -> P.Literal -> InferM P.Expr
desugarLiteral fixDec lit =
  do l <- curRange
     let named (x,y)  = P.NamedInst
                        P.Named { name = Located l (Name x), value = P.TNum y }
         demote fs    = P.EAppT (P.ECon ECDemote) (map named fs)

     return $ case lit of

       P.ECNum num info ->
         demote $ [ ("val", num) ] ++ case info of
           P.BinLit n    -> [ ("bits", 1 * toInteger n) ]
           P.OctLit n    -> [ ("bits", 3 * toInteger n) ]
           P.HexLit n    -> [ ("bits", 4 * toInteger n) ]
           P.CharLit     -> [ ("bits", 8 :: Integer) ]
           P.DecLit
            | fixDec     -> if num == 0
                              then [ ("bits", 0)]
                              else case genLog num 2 of
                                     Just (x,_) -> [ ("bits", x + 1) ]
                                     _          -> []
            | otherwise  -> [ ]
           P.PolyLit _n  -> [ ]

       P.ECString s ->
          P.ETyped (P.EList [ P.ELit (P.ECNum (fromIntegral (fromEnum c))
                            P.CharLit) | c <- s ])
                   (P.TSeq P.TWild (P.TSeq (P.TNum 8) P.TBit))


-- | Infer the type of an expression with an explicit instantiation.
appTys :: P.Expr -> [Located (Maybe QName,Type)] -> Type -> InferM Expr
appTys expr ts tGoal =
  case expr of
    P.EVar x ->
      do res <- lookupVar x
         (e',t) <- case res of
           ExtVar s   -> instantiateWith (EVar x) s ts
           CurSCC e t -> instantiateWith e (Forall [] [] t) ts

         checkHasType e' t tGoal

    P.ELit l -> do e <- desugarLiteral False l
                   appTys e ts tGoal

    P.ECon ec -> do let s1 = typeOf ec
                    (e',t) <- instantiateWith (ECon ec) s1 ts
                    checkHasType e' t tGoal

    P.EAppT e fs ->
      do ps <- mapM inferTyParam fs
         appTys e (ps ++ ts) tGoal

    -- Here is an example of why this might be useful:
    -- f ` { x = T } where type T = ...
    P.EWhere e ds ->
      inferDs ds $ \ds1 -> do e1 <- appTys e ts tGoal
                              return (EWhere e1 ds1)
         -- XXX: Is there a scoping issue here?  I think not, but check.

    P.ELocated e r ->
      inRange r (appTys e ts tGoal)

    P.ETuple    {} -> mono
    P.ERecord   {} -> mono
    P.ESel      {} -> mono
    P.EList     {} -> mono
    P.EFromTo   {} -> mono
    P.EInfFrom  {} -> mono
    P.EComp     {} -> mono
    P.EApp      {} -> mono
    P.EIf       {} -> mono
    P.ETyped    {} -> mono
    P.ETypeVal  {} -> mono
    P.EFun      {} -> mono

  where mono = do e'     <- checkE expr tGoal
                  (ie,t) <- instantiateWith e' (Forall [] [] tGoal) ts
                  -- XXX seems weird to need to do this, as t should be the same
                  -- as tGoal
                  checkHasType ie t tGoal


inferTyParam :: P.TypeInst -> InferM (Located (Maybe QName, Type))
inferTyParam (P.NamedInst param) =
  do let loc = srcRange (P.name param)
     t <- inRange loc $ checkType (P.value param) Nothing
     return $ Located loc (Just (mkUnqual (thing (P.name param))), t)

inferTyParam (P.PosInst param) =
  do t   <- checkType param Nothing
     rng <- case getLoc param of
              Nothing -> curRange
              Just r  -> return r
     return Located { srcRange = rng, thing = (Nothing, t) }

checkTypeOfKind :: P.Type -> Kind -> InferM Type
checkTypeOfKind ty k = checkType ty (Just k)


-- | We use this when we want to ensure that the expr has exactly
-- (syntactically) the given type.
inferE :: Doc -> P.Expr -> InferM (Expr, Type)
inferE desc expr =
  do t  <- newType desc KType
     e1 <- checkE expr t
     return (e1,t)

-- | Infer the type of an expression, and translate it to a fully elaborated
-- core term.
checkE :: P.Expr -> Type -> InferM Expr
checkE expr tGoal =
  case expr of
    P.EVar x ->
      do res <- lookupVar x
         (e',t) <- case res of
           ExtVar s   -> instantiateWith (EVar x) s []
           CurSCC e t -> return (e, t)

         checkHasType e' t tGoal

    P.ELit l -> (`checkE` tGoal) =<< desugarLiteral False l

    P.ECon ec ->
      do let s1 = typeOf ec
         (e',t) <- instantiateWith (ECon ec) s1 []
         checkHasType e' t tGoal

    P.ETuple es ->
      do etys <- expectTuple (length es) tGoal
         es'  <- zipWithM checkE es etys
         return (ETuple es')

    P.ERecord fs ->
      do (ns,es,ts) <- unzip3 `fmap` expectRec fs tGoal
         es' <- zipWithM checkE es ts
         return (ERec (zip ns es'))

    P.ESel e l ->
      do let src = case l of
                     RecordSel _ _ -> text "type of record"
                     TupleSel _ _  -> text "type of tuple"
                     ListSel _ _   -> text "type of sequence"
         (e',t) <- inferE src e
         f <- newHasGoal l t tGoal
         return (f e')

    P.EList [] ->
      do (len,a) <- expectSeq tGoal
         expectFin 0 len
         return (EList [] a)

    P.EList es ->
      do (len,a) <- expectSeq tGoal
         expectFin (length es) len
         es' <- mapM (`checkE` a) es
         return (EList es' a)

    P.EFromTo t1 Nothing Nothing ->
      do rng <- curRange
         bit <- newType (text "bit-width of enumeration sequnce") KNum
         fstT <- checkTypeOfKind t1 KNum
         let totLen = tNum (2::Int) .^. bit
             lstT   = totLen .-. tNum (1::Int)

         appTys (P.ECon ECFromTo)
           [ Located rng (Just (mkUnqual (Name x)), y)
           | (x,y) <- [ ("first",fstT), ("last", lstT), ("bits", bit) ]
           ] tGoal

    P.EFromTo t1 mbt2 mbt3 ->
      do l <- curRange
         let (c,fs) =
               case (mbt2, mbt3) of

                 (Nothing, Nothing) -> tcPanic "checkE"
                                        [ "EFromTo _ Nothing Nothing" ]
                 (Just t2, Nothing) ->
                    (ECFromThen, [ ("next", t2) ])

                 (Nothing, Just t3) ->
                    (ECFromTo, [ ("last", t3) ])

                 (Just t2, Just t3) ->
                    (ECFromThenTo, [ ("next",t2), ("last",t3) ])

         let e' = P.EAppT (P.ECon c)
                  [ P.NamedInst P.Named { name = Located l (Name x), value = y }
                  | (x,y) <- ("first",t1) : fs
                  ]

         checkE e' tGoal

    P.EInfFrom e1 Nothing ->
      checkE (P.EApp (P.ECon ECInfFrom) e1) tGoal

    P.EInfFrom e1 (Just e2) ->
      checkE (P.EApp (P.EApp (P.ECon ECInfFromThen) e1) e2) tGoal

    P.EComp e mss ->
      do (mss', dss, ts) <- unzip3 `fmap` zipWithM inferCArm [ 1 .. ] mss
         (len,a)<- expectSeq tGoal

         newGoals CtComprehension =<< unify len =<< smallest ts

         ds     <- combineMaps dss
         e'     <- withMonoTypes ds (checkE e a)
         return (EComp tGoal e' mss')

    P.EAppT e fs ->
      do ts <- mapM inferTyParam fs
         appTys e ts tGoal

    P.EApp fun@(dropLoc -> P.EApp (dropLoc -> P.ECon c) _)
           arg@(dropLoc -> P.ELit l)
      | c `elem` [ ECShiftL, ECShiftR, ECRotL, ECRotR, ECAt, ECAtBack ] ->
        do newArg <- do l1 <- desugarLiteral True l
                        return $ case arg of
                                   P.ELocated _ pos -> P.ELocated l1 pos
                                   _ -> l1
           checkE (P.EApp fun newArg) tGoal

    P.EApp e1 e2 ->
      do t1  <- newType (text "argument to function") KType
         e1' <- checkE e1 (tFun t1 tGoal)
         e2' <- checkE e2 t1
         return (EApp e1' e2')

    P.EIf e1 e2 e3 ->
      do e1'      <- checkE e1 tBit
         e2'      <- checkE e2 tGoal
         e3'      <- checkE e3 tGoal
         return (EIf e1' e2' e3')

    P.EWhere e ds ->
      inferDs ds $ \ds1 -> do e1 <- checkE e tGoal
                              return (EWhere e1 ds1)

    P.ETyped e t ->
      do tSig <- checkTypeOfKind t KType
         e'   <- checkE e tSig
         checkHasType e' tSig tGoal

    P.ETypeVal t ->
      do l <- curRange
         checkE (P.EAppT (P.ECon ECDemote)
                  [P.NamedInst
                   P.Named { name = Located l (Name "val"), value = t }]) tGoal

    P.EFun ps e -> checkFun (text "anonymous function") ps e tGoal

    P.ELocated e r  -> inRange r (checkE e tGoal)


expectSeq :: Type -> InferM (Type,Type)
expectSeq ty =
  case ty of

    TUser _ _ ty' ->
         expectSeq ty'

    TCon (TC TCSeq) [a,b] ->
         return (a,b)

    TVar _ ->
      do tys@(a,b) <- genTys
         newGoals CtExactType =<< unify (tSeq a b) ty
         return tys

    _ ->
      do tys@(a,b) <- genTys
         recordError (TypeMismatch (tSeq a b) ty)
         return tys
  where
  genTys =
    do a <- newType (text "size of the sequence") KNum
       b <- newType (text "type of sequence elements") KType
       return (a,b)


expectTuple :: Int -> Type -> InferM [Type]
expectTuple n ty =
  case ty of

    TUser _ _ ty' ->
         expectTuple n ty'

    TCon (TC (TCTuple n')) tys | n == n' ->
         return tys

    TVar _ ->
      do tys <- genTys
         newGoals CtExactType =<< unify (tTuple tys) ty
         return tys

    _ ->
      do tys <- genTys
         recordError (TypeMismatch (tTuple tys) ty)
         return tys

  where
  genTys =forM [ 0 .. n - 1 ] $ \ i ->
              let desc = text "type of"
                     <+> ordinal i
                     <+> text "tuple field"
               in newType desc KType

expectRec :: [P.Named a] -> Type -> InferM [(Name,a,Type)]
expectRec fs ty =
  case ty of

    TUser _ _ ty' ->
         expectRec fs ty'

    TRec ls | Just tys <- mapM checkField ls ->
         return tys

    _ ->
      do (tys,res) <- genTys
         case ty of
           TVar TVFree{} -> do ps <- unify (TRec tys) ty
                               newGoals CtExactType ps
           _ -> recordError (TypeMismatch (TRec tys) ty)
         return res

  where
  checkField (n,t) =
    do f <- find (\f -> thing (P.name f) == n) fs
       return (thing (P.name f), P.value f, t)

  genTys =
    do res <- forM fs $ \ f ->
             do let field = thing (P.name f)
                t <- newType (text "type of field" <+> quotes (pp field)) KType
                return (field, P.value f, t)

       let (ls,_,ts) = unzip3 res
       return (zip ls ts, res)


expectFin :: Int -> Type -> InferM ()
expectFin n ty =
  case ty of

    TUser _ _ ty' ->
         expectFin n ty'

    TCon (TC (TCNum n')) [] | toInteger n == n' ->
         return ()

    TVar TVFree{} ->
      do newGoals CtExactType =<< unify (tNum n) ty

    _ ->
         recordError (TypeMismatch (tNum n) ty)

expectFun :: Int -> Type -> InferM ([Type],Type)
expectFun  = go []
  where

  go tys arity ty
    | arity > 0 =
      case ty of

        TUser _ _ ty' ->
             go tys arity ty'

        TCon (TC TCFun) [a,b] ->
             go (a:tys) (arity - 1) b

        _ ->
          do args <- genArgs arity
             res  <- newType (text "result of function") KType
             case ty of
               TVar TVFree{} -> do ps <- unify (foldr tFun res args) ty
                                   newGoals CtExactType  ps
               _             -> recordError (TypeMismatch (foldr tFun res args) ty)
             return (reverse tys ++ args, res)

    | otherwise =
      return (reverse tys, ty)

  genArgs arity = forM [ 1 .. arity ] $ \ ix ->
                      newType (text "argument" <+> ordinal ix) KType


checkHasType :: Expr -> Type -> Type -> InferM Expr
checkHasType e inferredType givenType =
  do ps <- unify givenType inferredType
     case ps of
       [] -> return e
       _  -> newGoals CtExactType ps >> return (ECast e givenType)


checkFun :: Doc -> [P.Pattern] -> P.Expr -> Type -> InferM Expr
checkFun _    [] e tGoal = checkE e tGoal
checkFun desc ps e tGoal =
  inNewScope $
  do let descs = [ text "type of" <+> ordinal n <+> text "argument"
                     <+> text "of" <+> desc | n <- [ 1 :: Int .. ] ]

     (tys,tRes) <- expectFun (length ps) tGoal
     largs      <- sequence (zipWith3 checkP descs ps tys)
     let ds = Map.fromList [ (thing x, x { thing = t }) | (x,t) <- zip largs tys ]
     e1         <- withMonoTypes ds (checkE e tRes)

     let args = [ (thing x, t) | (x,t) <- zip largs tys ]
     return (foldr (\(x,t) b -> EAbs x t b) e1 args)


{-| The type the is the smallest of all -}
smallest :: [Type] -> InferM Type
smallest []   = newType (text "length of list comprehension") KNum
smallest [t]  = return t
smallest ts   = do a <- newType (text "length of list comprehension") KNum
                   newGoals CtComprehension [ a =#= foldr1 tMin ts ]
                   return a


checkP :: Doc -> P.Pattern -> Type -> InferM (Located QName)
checkP desc p tGoal =
  do (x, t) <- inferP desc p
     ps <- unify tGoal (thing t)
     case ps of
       [] -> return (Located (srcRange t) x)
       _  -> tcPanic "checkP" [ "Unexpected constraints:", show ps ]

{-| Infer the type of a pattern.  Assumes that the pattern will be just
a variable. -}
inferP :: Doc -> P.Pattern -> InferM (QName, Located Type)
inferP desc pat =
  case pat of

    P.PVar x0 ->
      do a   <- newType desc KType
         let x = thing x0
         return (mkUnqual x, x0 { thing = a })

    P.PTyped p t ->
      do tSig <- checkTypeOfKind t KType
         ln   <- checkP desc p tSig
         return (thing ln, ln { thing = tSig })

    _ -> tcPanic "inferP" [ "Unexpected pattern:", show pat ]



-- | Infer the type of one match in a list comprehension.
inferMatch :: P.Match -> InferM (Match, QName, Located Type, Type)
inferMatch (P.Match p e) =
  do (x,t) <- inferP (text "XXX:MATCH") p
     n     <- newType (text "sequence length of comprehension match") KNum
     e'    <- checkE e (tSeq n (thing t))
     return (From x (thing t) e', x, t, n)

inferMatch (P.MatchLet b)
  | P.bMono b =
  do a <- newType (text "`let` binding in comprehension") KType
     b1 <- checkMonoB b a
     return (Let b1, dName b1, Located (srcRange (P.bName b)) a, tNum (1::Int))

  | otherwise = tcPanic "inferMatch"
                      [ "Unexpected polymorphic match let:", show b ]

-- | Infer the type of one arm of a list comprehension.
inferCArm :: Int -> [P.Match] -> InferM
              ( [Match]
              , Map QName (Located Type)-- defined vars
              , Type                    -- length of sequence
              )

inferCArm _ [] = do n <- newType (text "lenght of empty comprehension") KNum
                                                    -- shouldn't really happen
                    return ([], Map.empty, n)
inferCArm _ [m] =
  do (m1, x, t, n) <- inferMatch m
     return ([m1], Map.singleton x t, n)

inferCArm armNum (m : ms) =
  do (m1, x, t, n)  <- inferMatch m
     (ms', ds, n') <- withMonoType (x,t) (inferCArm armNum ms)
     -- XXX: Well, this is just the lenght of this sub-sequence
     let src = text "length of" <+> ordinal armNum <+>
                                  text "arm of list comprehension"
     sz <- newType src KNum
     newGoals CtComprehension [ sz =#= (n .*. n') ]
     return (m1 : ms', Map.insertWith (\_ old -> old) x t ds, sz)

-- | @inferBinds isTopLevel isRec binds@ performs inference for a
-- strongly-connected component of 'P.Bind's. If @isTopLevel@ is true,
-- any bindings without type signatures will be generalized. If it is
-- false, and the mono-binds flag is enabled, no bindings without type
-- signatures will be generalized, but bindings with signatures will
-- be unaffected.
inferBinds :: Bool -> Bool -> [P.Bind] -> InferM [Decl]
inferBinds isTopLevel isRec binds =
  mdo let exprMap = Map.fromList [ (x,inst (EVar x) (dDefinition b))
                                 | b <- genBs, let x = dName b ] -- REC.

          inst e (ETAbs x e1)     = inst (ETApp e (TVar (tpVar x))) e1
          inst e (EProofAbs _ e1) = inst (EProofApp e) e1
          inst e _                = e

      -- when mono-binds is enabled, and we're not checking top-level
      -- declarations, mark all bindings lacking signatures as monomorphic
      monoBinds <- getMonoBinds
      let binds' | monoBinds && not isTopLevel = sigs ++ monos
                 | otherwise                   = binds

          (sigs,noSigs) = partition (isJust . P.bSignature) binds
          monos         = [ b { P.bMono = True } | b <- noSigs ]


      ((doneBs, genCandidates), cs) <-
        collectGoals $

        {- Guess type is here, because while we check user supplied signatures
           we may generate additional constraints. For example, `x - y` would
           generate an additional constraint `x >= y`. -}
        do (newEnv,todos) <- unzip `fmap` mapM (guessType exprMap) binds'
           let extEnv = if isRec then withVarTypes newEnv else id

           extEnv $
             do let (sigsAndMonos,noSigGen) = partitionEithers todos
                genCs <- sequence noSigGen
                done  <- sequence sigsAndMonos
                simplifyAllConstraints
                return (done, genCs)
      genBs <- generalize genCandidates cs -- RECURSION
      return (doneBs ++ genBs)


{- | Come up with a type for recursive calls to a function, and decide
     how we are going to be checking the binding.
     Returns: (Name, type or schema, computation to check binding)

     The `exprMap` is a thunk where we can lookup the final expressions
     and we should be careful not to force it.
-}
guessType :: Map QName Expr -> P.Bind ->
              InferM ( (QName, VarType)
                     , Either (InferM Decl)    -- no generalization
                              (InferM Decl)    -- generalize these
                     )
guessType exprMap b@(P.Bind { .. }) =
  case bSignature of

    Just s ->
      do s1 <- checkSchema s
         return ((name, ExtVar (fst s1)), Left (checkSigB b s1))

    Nothing
      | bMono ->
         do t <- newType (text "defintion of" <+> quotes (pp name)) KType
            let schema = Forall [] [] t
            return ((name, ExtVar schema), Left (checkMonoB b t))

      | otherwise ->

        do t <- newType (text "definition of" <+> quotes (pp name)) KType
           let noWay = tcPanic "guessType" [ "Missing expression for:" ,
                                                                show name ]
               expr  = Map.findWithDefault noWay name exprMap

           return ((name, CurSCC expr t), Right (checkMonoB b t))
  where
  name = thing bName


-- | Try to evaluate the inferred type of a mono-binding
simpMonoBind :: OrdFacts -> Decl -> Decl
simpMonoBind m d =
  case dSignature d of
    Forall [] [] t ->
      let t1 = simpType m t
      in if t == t1 then d else d { dSignature  = Forall [] [] t1
                                  , dDefinition = ECast (dDefinition d) t1
                                  }
    _ -> d


-- | The inputs should be declarations with monomorphic types
-- (i.e., of the form `Forall [] [] t`).
generalize :: [Decl] -> [Goal] -> InferM [Decl]

{- This may happen because we have monomorphic bindings.
In this case we may get some goal, due to the monomorphic bindings,
but the group of components is empty. -}
generalize [] gs0 =
  do addGoals gs0
     return []


generalize bs0 gs0 =
  do gs <- forM gs0 $ \g -> applySubst g

     -- XXX: Why would these bindings have signatures??
     bs1 <- forM bs0 $ \b -> do s <- applySubst (dSignature b)
                                return b { dSignature = s }

     ordM <- case assumedOrderModel noFacts (map goal gs) of
                Left (ordModel,p) ->
                  do mapM_ recordError
                            [ UnusableFunction n [p] | n <- map dName bs1]
                     return ordModel
                Right (ordModel,_) -> return ordModel

     let bs = map (simpMonoBind ordM) bs1

     let goalFVS g  = Set.filter isFreeTV $ fvs $ goal g
         inGoals    = Set.unions $ map goalFVS gs
         inSigs     = Set.filter isFreeTV $ fvs $ map dSignature bs
         candidates = Set.union inGoals inSigs


     asmpVs <- varsWithAsmps



     let gen0          = Set.difference candidates asmpVs
         stays g       = any (`Set.member` gen0) $ Set.toList $ goalFVS g
         (here0,later) = partition stays gs

     -- Figure our what might be ambigious
     let (maybeAmbig, ambig) = partition ((KNum ==) . kindOf)
                             $ Set.toList
                             $ Set.difference gen0 inSigs

     when (not (null ambig)) $ recordError $ AmbiguousType $ map dName bs

<<<<<<< HEAD
     (as0,here1,defSu,ws) <- io $ improveByDefaulting maybeAmbig here0
=======
     (prog,args) <- getSolver
     (as0,here1,defSu,ws) <- io $ improveByDefaulting prog args maybeAmbig here0
>>>>>>> 3203128b
     mapM_ recordWarning ws
     let here = map goal here1

     let as     = as0 ++ Set.toList (Set.difference inSigs asmpVs)
         asPs   = [ TParam { tpUnique = x, tpKind = k, tpName = Nothing }
                                                   | TVFree x k _ _ <- as ]
     totSu <- getSubst
     let
         su     = listSubst (zip as (map (TVar . tpVar) asPs)) @@ defSu @@ totSu
         qs     = map (apSubst su) here

         genE e = foldr ETAbs (foldr EProofAbs (apSubst su e) qs) asPs
         genB d = d { dDefinition = genE (dDefinition d)
                    , dSignature  = Forall asPs qs
                                  $ apSubst su $ sType $ dSignature d
                    }

     addGoals later
     return (map genB bs)




checkMonoB :: P.Bind -> Type -> InferM Decl
checkMonoB b t =
  inRangeMb (getLoc b) $
  do e1 <- checkFun (pp (thing (P.bName b))) (P.bParams b) (P.bDef b) t
     let f = thing (P.bName b)
     return Decl { dName = f
                 , dSignature = Forall [] [] t
                 , dDefinition = e1
                 , dPragmas = P.bPragmas b
                 }

-- XXX: Do we really need to do the defaulting business in two different places?
checkSigB :: P.Bind -> (Schema,[Goal]) -> InferM Decl
checkSigB b (Forall as asmps0 t0, validSchema) =
  inRangeMb (getLoc b) $
  withTParams as $
  do (e1,cs0) <- collectGoals $
                do e1 <- checkFun (pp (thing (P.bName b))) (P.bParams b) (P.bDef b) t0
                   () <- simplifyAllConstraints  -- XXX: using `asmps` also...
                   return e1
     cs <- applySubst cs0

     let letGo qs c  = Set.null (qs `Set.intersection` fvs (goal c))

         splitPreds qs n ps =
           let (l,n1) = partition (letGo qs) ps
           in if null n1
                then (l,n)
                else splitPreds (fvs (map goal n1) `Set.union` qs) (n1 ++ n) l

         (later0,now) = splitPreds (Set.fromList (map tpVar as)) [] cs

     asmps1 <- applySubst asmps0

     defSu1 <- proveImplication (P.bName b) as asmps1 (validSchema ++ now)
     let later = apSubst defSu1 later0
         asmps = apSubst defSu1 asmps1

     -- Now we check for any remaining variables that are not mentioned
     -- in the environment.  The plan is to try to default these to something
     -- reasonable.
     do let laterVs = fvs (map goal later)
        asmpVs <- varsWithAsmps
        let genVs   = laterVs `Set.difference` asmpVs
            (maybeAmbig,ambig) = partition ((== KNum) . kindOf)
                                           (Set.toList genVs)
        when (not (null ambig)) $ recordError
                                $ AmbiguousType [ thing (P.bName b) ]

<<<<<<< HEAD
        (_,_,defSu2,ws) <- io $ improveByDefaulting maybeAmbig later
=======
        (prog,args) <- getSolver
        (_,_,defSu2,ws) <- io $ improveByDefaulting prog args maybeAmbig later
>>>>>>> 3203128b
        mapM_ recordWarning ws
        extendSubst defSu2

     addGoals later

     su <- getSubst
     let su' = defSu1 @@ su
         t   = apSubst su' t0
         e2  = apSubst su' e1

     return Decl
        { dName       = thing (P.bName b)
        , dSignature  = Forall as asmps t
        , dDefinition = foldr ETAbs (foldr EProofAbs e2 asmps) as
        , dPragmas    = P.bPragmas b
        }

inferDs :: FromDecl d => [d] -> ([DeclGroup] -> InferM a) -> InferM a
inferDs ds continue = checkTyDecls =<< orderTyDecls (mapMaybe toTyDecl ds)
  where
  isTopLevel = isTopDecl (head ds)

  checkTyDecls (TS t : ts) =
    do t1 <- checkTySyn t
       withTySyn t1 (checkTyDecls ts)

  checkTyDecls (NT t : ts) =
    do t1 <- checkNewtype t
       withNewtype t1 (checkTyDecls ts)

  -- We checked all type synonyms, now continue with value-level definitions:
  checkTyDecls [] = checkBinds [] $ orderBinds $ mapMaybe toBind ds


  checkBinds decls (CyclicSCC bs : more) =
     do bs1 <- inferBinds isTopLevel True bs
        foldr (\b m -> withVar (dName b) (dSignature b) m)
              (checkBinds (Recursive bs1 : decls) more)
              bs1

  checkBinds decls (AcyclicSCC c : more) =
    do [b] <- inferBinds isTopLevel False [c]
       withVar (dName b) (dSignature b) $
         checkBinds (NonRecursive b : decls) more

  -- We are done with all value-level definitions.
  -- Now continue with anything that's in scope of the declarations.
  checkBinds decls [] = continue (reverse decls)

tcPanic :: String -> [String] -> a
tcPanic l msg = panic ("[TypeCheck] " ++ l) msg<|MERGE_RESOLUTION|>--- conflicted
+++ resolved
@@ -698,12 +698,8 @@
 
      when (not (null ambig)) $ recordError $ AmbiguousType $ map dName bs
 
-<<<<<<< HEAD
-     (as0,here1,defSu,ws) <- io $ improveByDefaulting maybeAmbig here0
-=======
      (prog,args) <- getSolver
      (as0,here1,defSu,ws) <- io $ improveByDefaulting prog args maybeAmbig here0
->>>>>>> 3203128b
      mapM_ recordWarning ws
      let here = map goal here1
 
@@ -776,12 +772,8 @@
         when (not (null ambig)) $ recordError
                                 $ AmbiguousType [ thing (P.bName b) ]
 
-<<<<<<< HEAD
-        (_,_,defSu2,ws) <- io $ improveByDefaulting maybeAmbig later
-=======
         (prog,args) <- getSolver
         (_,_,defSu2,ws) <- io $ improveByDefaulting prog args maybeAmbig later
->>>>>>> 3203128b
         mapM_ recordWarning ws
         extendSubst defSu2
 
